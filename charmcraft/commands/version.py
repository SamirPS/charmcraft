# Copyright 2020 Canonical Ltd.
#
# Licensed under the Apache License, Version 2.0 (the "License");
# you may not use this file except in compliance with the License.
# You may obtain a copy of the License at
#
# http://www.apache.org/licenses/LICENSE-2.0
#
# Unless required by applicable law or agreed to in writing, software
# distributed under the License is distributed on an "AS IS" BASIS,
# WITHOUT WARRANTIES OR CONDITIONS OF ANY KIND, either express or implied.
# See the License for the specific language governing permissions and
# limitations under the License.
#
# For further info, check https://github.com/canonical/charmcraft


import logging

from charmcraft import __version__
from charmcraft.cmdbase import BaseCommand

logger = logging.getLogger(__name__)


class VersionCommand(BaseCommand):
    """Show the version."""
    name = 'version'
    help_msg = "show the version"

    def run(self, parsed_args):
        """Run the command."""
<<<<<<< HEAD
        # XXX: we need to define how we want to store the project version (in config/file/etc.)
        version = '0.0.1'
        logger.info('Version: %s', version)
=======
        logger.info('Version: %s', __version__)
>>>>>>> 630a7dbc
<|MERGE_RESOLUTION|>--- conflicted
+++ resolved
@@ -30,10 +30,4 @@
 
     def run(self, parsed_args):
         """Run the command."""
-<<<<<<< HEAD
-        # XXX: we need to define how we want to store the project version (in config/file/etc.)
-        version = '0.0.1'
-        logger.info('Version: %s', version)
-=======
-        logger.info('Version: %s', __version__)
->>>>>>> 630a7dbc
+        logger.info('Version: %s', __version__)